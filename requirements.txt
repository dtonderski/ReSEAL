--- conflicted
+++ resolved
@@ -10,18 +10,10 @@
 plotly==5.13.1
 nbformat==5.7.0
 pandas==1.3.5
-<<<<<<< HEAD
 habitat-sim
 stable-baselines3 @ git+https://github.com/DLR-RM/stable-baselines3.git
 open3d==0.17.0
 scipy==1.9.1
-=======
-# have to manually install gym==0.21.0 because habitat-lab requires gym >=0.22.0,<0.23.1, 
-# but stable-baselines3 requires gym==0.21.0
-gym==0.21.0
-stable-baselines3==1.8.0
-# open3d for map builder
-open3d==0.17.0
 # pyvista and jupyter support
 pyvista==0.38.5
 trame==2.4.0
@@ -30,5 +22,4 @@
 # torchvision needed for maskrcnn
 torchvision==0.14.1
 # jaxtyping is recommended for torch tensor shape annotations
-jaxtyping==0.2.12
->>>>>>> 6e368826
+jaxtyping==0.2.12