--- conflicted
+++ resolved
@@ -23,12 +23,8 @@
 torchvision==0.14.1
 # jaxtyping is recommended for torch tensor shape annotations
 jaxtyping==0.2.12
-<<<<<<< HEAD
-wandb==0.15.3
 # required for calculating MAP
 torchmetrics==0.11.4
-=======
 # wandb for RL logging
 tensorboard==2.13.0
-wandb==0.15.3
->>>>>>> 78f99a40
+wandb==0.15.3