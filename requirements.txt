--- conflicted
+++ resolved
@@ -1,18 +1,4 @@
 fire==0.5.0
-<<<<<<< HEAD
-# Fire requires termcolor
-termcolor==2.2.0
-nptyping==2.5.0
-# nptyping==2.5.0 requires numpy==1.21.5
-numpy==1.21.5
-# numba 0.54.0 requires numpy<1.21, so need to upgrade numba and llvmlite
-numba==0.55.2
-llvmlite==0.38.1
-# ipykernel, plotly, and nbformat are needed for visualisation of 3d maps in notebooks
-ipykernel==6.16.2
-plotly==5.13.1 
-nbformat==5.8.0
-=======
 nptyping==2.5.0
 # numba 0.54.0 requires numpy<1.21, but we have 1.21.5 because of nptyping
 numba==0.55.2
@@ -20,5 +6,4 @@
 ipykernel==6.16.2
 plotly==5.13.1
 nbformat==5.8.0
-pandas==1.3.5
->>>>>>> daf91d12
+pandas==1.3.5