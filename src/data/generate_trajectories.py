--- conflicted
+++ resolved
@@ -1,12 +1,7 @@
 import json
-<<<<<<< HEAD
 from pathlib import Path
 from PIL import Image
-=======
-import os
-import pathlib
 
->>>>>>> fcc7082e
 import numpy as np
 import quaternion  # type: ignore # pylint: disable=unused-import
 from habitat_sim.simulator import ObservationDict
