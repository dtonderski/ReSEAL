from pathlib import Path

from yacs.config import CfgNode

def default_map_processor_cfg() -> CfgNode:
    label_map_builder_cfg = CfgNode()
    label_map_builder_cfg.NO_OBJECT_CONFIDENCE_THRESHOLD = 0.5
    label_map_builder_cfg.HOLE_VOXEL_THRESHOLD = 10
    label_map_builder_cfg.OBJECT_VOXEL_THRESHOLD = 10
    label_map_builder_cfg.DILATE = True
    return label_map_builder_cfg

def default_map_builder_cfg() -> CfgNode:
    map_builder_cfg = CfgNode()
    map_builder_cfg.RESOLUTION = 0.05  # m per pixel
    map_builder_cfg.MAP_SIZE = (4.0, 4.0, 4.0)  # (x, y, z) in m
    map_builder_cfg.NUM_SEMANTIC_CLASSES = 6
    return map_builder_cfg


def default_data_paths_cfg() -> CfgNode:
    data_paths_cfg = CfgNode()
    data_paths_cfg.RAW_DATA_DIR = str(Path("data", "raw"))
    data_paths_cfg.ANNOTATED_SCENE_CONFIG_PATH_IN_SPLIT = str(
        Path("scene_datasets", "hm3d", "hm3d_annotated_basis.scene_dataset_config.json")
    )
    data_paths_cfg.BASIS_SCENE_DATASET_CONFIG_PATH_IN_SPLIT = str(
        Path("scene_datasets", "hm3d", "hm3d_basis.scene_dataset_config.json")
    )
    data_paths_cfg.INTERIM_DATA_DIR = str(Path("data", "interim"))
    data_paths_cfg.TRAJECTORIES_DIR = str(Path(data_paths_cfg.INTERIM_DATA_DIR, "trajectories"))

    data_paths_cfg.HM3DSEM_MAPPING_PATH = str(Path(data_paths_cfg.RAW_DATA_DIR, "hm3dsem_category_mappings.tsv"))
    data_paths_cfg.MATTERPORT_MAPPING_PATH = str(Path(data_paths_cfg.RAW_DATA_DIR, "mpcat40.tsv"))
    data_paths_cfg.MATTERPORT_TO_RESEAL_MAPPING_PATH = str(Path(data_paths_cfg.RAW_DATA_DIR, "mpcat40_to_reseal.tsv"))
    data_paths_cfg.RESEAL_MAPPING_PATH = str(Path(data_paths_cfg.RAW_DATA_DIR, "reseal.tsv"))
    data_paths_cfg.MASKRCNN_TO_RESEAL_MAPPING_PATH = str(Path(data_paths_cfg.RAW_DATA_DIR, "maskrcnn_to_reseal.tsv"))
    
    data_paths_cfg.MODEL_DIR = str(Path("models"))
    return data_paths_cfg


def default_sim_cfg() -> CfgNode:
    sim_cfg = CfgNode()
    sim_cfg.SENSOR_CFG = default_sensor_cfg()
    sim_cfg.FORWARD_MOVE_DISPLACEMENT = 0.25 #m
    sim_cfg.TURN_ANGLE_DISPLACEMENT = 30 #deg
    sim_cfg.DEFAULT_AGENT_ID = 0
    sim_cfg.DEFAULT_POSITION = [-0.6, 0.0, 0.0]  # m
    return sim_cfg

def default_sensor_cfg() -> CfgNode:
    sensor_cfg = CfgNode()
    sensor_cfg.WIDTH = 256 #px
    sensor_cfg.HEIGHT = 256 #px
    sensor_cfg.HFOV = 90 #deg
    sensor_cfg.SENSOR_HEIGHT = 0.88 #m
    sensor_cfg.ORTHO_SCALE = 0.1 #m/px
    return sensor_cfg

def default_action_module_cfg() -> CfgNode:
    action_module_cfg = CfgNode()
    # Config for semantic map preprocessor
    action_module_cfg.PREPROCESSOR = CfgNode()
    action_module_cfg.PREPROCESSOR.NAME = "DummyPreprocessor"
    # Config for global policy
    action_module_cfg.GLOBAL_POLICY = CfgNode()
    action_module_cfg.GLOBAL_POLICY.NAME = "RandomGlobalPolicy"
    action_module_cfg.GLOBAL_POLICY.MODEL_PATH = "models/minival/00800-TEEsavR23oF/global_policy/gsih22by.pth"
    action_module_cfg.GLOBAL_POLICY.MAP_SHAPE = (80, 80, 80, 7)
    # Config for global policy LR schedule
    action_module_cfg.GLOBAL_POLICY.LR_SCHEDULE = CfgNode()
    action_module_cfg.GLOBAL_POLICY.LR_SCHEDULE.NAME = "ConstantLR"
    action_module_cfg.GLOBAL_POLICY.LR_SCHEDULE.INIT_LR = 0.0001
    # Config for local policy
    action_module_cfg.LOCAL_POLICY = CfgNode()
    action_module_cfg.LOCAL_POLICY.DISTANCE_THRESHOLD = 0.1 #m
    # Config for inference
    action_module_cfg.ACTION_PIPELINE = CfgNode()
<<<<<<< HEAD
    action_module_cfg.ACTION_PIPELINE.IS_DETERMINISTIC = True
    action_module_cfg.ACTION_PIPELINE.GLOBAL_POLICY_POLLING_FREQUENCY = 10
    return action_module_cfg

def default_data_generator_cfg() -> CfgNode:
    data_generator_cfg = CfgNode()
    data_generator_cfg.NUM_SCENES = 10
    data_generator_cfg.NUM_STEPS = 200
    data_generator_cfg.SPLIT = 'train'
    data_generator_cfg.SEED = 0
    data_generator_cfg.SEMANTIC_SCENES_ONLY = True
    return data_generator_cfg

def default_model_cfg() -> CfgNode:
    model_config = CfgNode()
    model_config.USE_INITIAL_TRANSFORMS = True
    model_config.SCORE_THRESHOLD = 0.5
    model_config.MASK_THRESHOLD = 0.5
    return model_config

def default_train_cfg() -> CfgNode:
    train_cfg = CfgNode()
    train_cfg.NUM_EPOCHS = 50
    train_cfg.NUM_CLASSES = 6
    train_cfg.BATCH_SIZE = 4
    train_cfg.SHUFFLE = True
    train_cfg.NUM_WORKERS = 4
    train_cfg.LEARNING_RATE = 0.005
    train_cfg.OPTIM_MOMENTUM = 0.9
    train_cfg.OPTIM_WEIGHT_DECAY = 0.0005
    train_cfg.OPTIM_STEP_SIZE = 3
    train_cfg.OPTIM_GAMMA = 0.1    
    return train_cfg
=======
    action_module_cfg.ACTION_PIPELINE.IS_DETERMINISTIC = False
    action_module_cfg.ACTION_PIPELINE.GLOBAL_POLICY_POLLING_FREQUENCY = 25
    return action_module_cfg


def default_perception_model_cfg() -> CfgNode:
    perception_model_config = CfgNode()
    perception_model_config.USE_INITIAL_TRANSFORMS = True
    perception_model_config.SCORE_THRESHOLD = 0.5
    perception_model_config.MASK_THRESHOLD = 0.5
    perception_model_config.BATCH_SIZE = 5
    return perception_model_config


def default_env_cfg() -> CfgNode:
    env_cfg = CfgNode()
    env_cfg.GLOBAL_POLICY_POLLING_FREQUENCY = 10
    env_cfg.GAINFUL_CURIOUSITY_THRESHOLD = 0.9
    env_cfg.MAX_STEPS = 100
    return env_cfg


def default_action_training_cfg() -> CfgNode:
    action_training_cfg = CfgNode()
    action_training_cfg.NUM_EPOCHS = 10
    action_training_cfg.BATCH_SIZE = 32
    action_training_cfg.NUM_STEPS_PER_EPISODE = 100
    action_training_cfg.NUM_TOTAL_STEPS = 10000
    action_training_cfg.SCENES = ["minival/00801-HaxA7YrQdEC"]
    action_training_cfg.MODEL_PATH = ""
    action_training_cfg.LEARNING_RATE = 0.0001
    action_training_cfg.DISCOUNT_FACTOR = 0.99
    action_training_cfg.ENTROPY_COEFFICIENT = 0.01
    action_training_cfg.VALUE_LOSS_COEFFICIENT = 0.5
    return action_training_cfg
>>>>>>> 78f99a40
<|MERGE_RESOLUTION|>--- conflicted
+++ resolved
@@ -77,9 +77,8 @@
     action_module_cfg.LOCAL_POLICY.DISTANCE_THRESHOLD = 0.1 #m
     # Config for inference
     action_module_cfg.ACTION_PIPELINE = CfgNode()
-<<<<<<< HEAD
-    action_module_cfg.ACTION_PIPELINE.IS_DETERMINISTIC = True
-    action_module_cfg.ACTION_PIPELINE.GLOBAL_POLICY_POLLING_FREQUENCY = 10
+    action_module_cfg.ACTION_PIPELINE.IS_DETERMINISTIC = False
+    action_module_cfg.ACTION_PIPELINE.GLOBAL_POLICY_POLLING_FREQUENCY = 25
     return action_module_cfg
 
 def default_data_generator_cfg() -> CfgNode:
@@ -111,11 +110,6 @@
     train_cfg.OPTIM_STEP_SIZE = 3
     train_cfg.OPTIM_GAMMA = 0.1    
     return train_cfg
-=======
-    action_module_cfg.ACTION_PIPELINE.IS_DETERMINISTIC = False
-    action_module_cfg.ACTION_PIPELINE.GLOBAL_POLICY_POLLING_FREQUENCY = 25
-    return action_module_cfg
-
 
 def default_perception_model_cfg() -> CfgNode:
     perception_model_config = CfgNode()
@@ -146,5 +140,4 @@
     action_training_cfg.DISCOUNT_FACTOR = 0.99
     action_training_cfg.ENTROPY_COEFFICIENT = 0.01
     action_training_cfg.VALUE_LOSS_COEFFICIENT = 0.5
-    return action_training_cfg
->>>>>>> 78f99a40
+    return action_training_cfg