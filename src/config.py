--- conflicted
+++ resolved
@@ -77,11 +77,7 @@
     action_module_cfg.ACTION_PIPELINE.IS_DETERMINISTIC = True
     action_module_cfg.ACTION_PIPELINE.GLOBAL_POLICY_POLLING_FREQUENCY = 10
     return action_module_cfg
-<<<<<<< HEAD
-
-=======
     
->>>>>>> 32728898
 def default_maskrcnn_cfg() -> CfgNode:
     mask_cfg = CfgNode()
     mask_cfg.NUM_EPOCHS = 10
