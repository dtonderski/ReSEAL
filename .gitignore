--- conflicted
+++ resolved
@@ -135,7 +135,6 @@
 /data/
 .vscode/
 /notebooks/dev/
-<<<<<<< HEAD
 /visualizations/
 
 # Runs
@@ -144,10 +143,8 @@
 
 # Euler
 /server_out/
-=======
 runs/
 wandb/
 
 # Models
-models/
->>>>>>> 78f99a40
+models/