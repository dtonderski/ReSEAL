maskrcnn_index	name	reseal_name
0	__background__	unlabeled
1	person	unlabeled
2	bicycle	unlabeled
3	car	unlabeled
4	motorcycle	unlabeled
5	airplane	unlabeled
6	bus	unlabeled
7	train	unlabeled
8	truck	unlabeled
9	boat	unlabeled
10	traffic light	unlabeled
11	fire hydrant	unlabeled
12	N/A	unlabeled
13	stop sign	unlabeled
14	parking meter	unlabeled
15	bench	unlabeled
16	bird	unlabeled
17	cat	unlabeled
18	dog	unlabeled
19	horse	unlabeled
20	sheep	unlabeled
21	cow	unlabeled
22	elephant	unlabeled
23	bear	unlabeled
24	zebra	unlabeled
25	giraffe	unlabeled
26	N/A	unlabeled
27	backpack	unlabeled
28	umbrella	unlabeled
29	N/A	unlabeled
30	N/A	unlabeled
31	handbag	unlabeled
32	tie	unlabeled
33	suitcase	unlabeled
34	frisbee	unlabeled
35	skis	unlabeled
36	snowboard	unlabeled
37	sports ball	unlabeled
38	kite	unlabeled
39	baseball bat	unlabeled
40	baseball glove	unlabeled
41	skateboard	unlabeled
42	surfboard	unlabeled
43	tennis racket	unlabeled
44	bottle	unlabeled
45	N/A	unlabeled
46	wine glass	unlabeled
47	cup	unlabeled
48	fork	unlabeled
49	knife	unlabeled
50	spoon	unlabeled
51	bowl	unlabeled
52	banana	unlabeled
53	apple	unlabeled
54	sandwich	unlabeled
55	orange	unlabeled
56	broccoli	unlabeled
57	carrot	unlabeled
58	hot dog	unlabeled
59	pizza	unlabeled
60	donut	unlabeled
61	cake	unlabeled
62	chair	chair
63	couch	couch
64	potted plant	potted plant
65	bed	bed
66	N/A	unlabeled
67	dining table	unlabeled
68	N/A	unlabeled
69	N/A	unlabeled
70	toilet	toilet
<<<<<<< HEAD
71	N/A	tv
72	tv	unlabeled
=======
71	N/A	unlabeled
72	tv	tv
>>>>>>> d65ea77c
73	laptop	unlabeled
74	mouse	unlabeled
75	remote	unlabeled
76	keyboard	unlabeled
77	cell phone	unlabeled
78	microwave	unlabeled
79	oven	unlabeled
80	toaster	unlabeled
81	sink	unlabeled
82	refrigerator	unlabeled
83	N/A	unlabeled
84	book	unlabeled
85	clock	unlabeled
86	vase	unlabeled
87	scissors	unlabeled
88	teddy bear	unlabeled
89	hair drier	unlabeled
90	toothbrush	unlabeled<|MERGE_RESOLUTION|>--- conflicted
+++ resolved
@@ -70,13 +70,87 @@
 68	N/A	unlabeled
 69	N/A	unlabeled
 70	toilet	toilet
-<<<<<<< HEAD
 71	N/A	tv
 72	tv	unlabeled
-=======
+73	laptop	unlabeled
+74	mouse	unlabeled
+75	remote	unlabeled
+76	keyboard	unlabeled
+77	cell phone	unlabeled
+78	microwave	unlabeled
+79	oven	unlabeled
+80	toaster	unlabeled
+81	sink	unlabeled
+82	refrigerator	unlabeled
+83	N/A	unlabeled
+84	book	unlabeled
+85	clock	unlabeled
+86	vase	unlabeled
+87	scissors	unlabeled
+88	teddy bear	unlabeled
+89	hair drier	unlabeled
+90	toothbrush	unlabeled
+12	N/A	unlabeled
+13	stop sign	unlabeled
+14	parking meter	unlabeled
+15	bench	unlabeled
+16	bird	unlabeled
+17	cat	unlabeled
+18	dog	unlabeled
+19	horse	unlabeled
+20	sheep	unlabeled
+21	cow	unlabeled
+22	elephant	unlabeled
+23	bear	unlabeled
+24	zebra	unlabeled
+25	giraffe	unlabeled
+26	N/A	unlabeled
+27	backpack	unlabeled
+28	umbrella	unlabeled
+29	N/A	unlabeled
+30	N/A	unlabeled
+31	handbag	unlabeled
+32	tie	unlabeled
+33	suitcase	unlabeled
+34	frisbee	unlabeled
+35	skis	unlabeled
+36	snowboard	unlabeled
+37	sports ball	unlabeled
+38	kite	unlabeled
+39	baseball bat	unlabeled
+40	baseball glove	unlabeled
+41	skateboard	unlabeled
+42	surfboard	unlabeled
+43	tennis racket	unlabeled
+44	bottle	unlabeled
+45	N/A	unlabeled
+46	wine glass	unlabeled
+47	cup	unlabeled
+48	fork	unlabeled
+49	knife	unlabeled
+50	spoon	unlabeled
+51	bowl	unlabeled
+52	banana	unlabeled
+53	apple	unlabeled
+54	sandwich	unlabeled
+55	orange	unlabeled
+56	broccoli	unlabeled
+57	carrot	unlabeled
+58	hot dog	unlabeled
+59	pizza	unlabeled
+60	donut	unlabeled
+61	cake	unlabeled
+62	chair	chair
+63	couch	couch
+64	potted plant	potted plant
+65	bed	bed
+66	N/A	unlabeled
+67	dining table	unlabeled
+68	N/A	unlabeled
+69	N/A	unlabeled
+70	toilet	toilet
 71	N/A	unlabeled
 72	tv	tv
->>>>>>> d65ea77c
 73	laptop	unlabeled
 74	mouse	unlabeled
 75	remote	unlabeled
